--- conflicted
+++ resolved
@@ -20,7 +20,6 @@
         path: '/api/planning/generate',
       });
       return NextResponse.json({ error: 'Authentication required' }, { status: 401 });
-<<<<<<< HEAD
     }
 
     const authResult = await verifyAuthToken(token);
@@ -55,42 +54,6 @@
       );
     }
 
-=======
-    }
-
-    const authResult = await verifyAuthToken(token);
-    if (!authResult.authenticated) {
-      logger.warn('Token invalide pour génération de planning', { path: '/api/planning/generate' });
-      return NextResponse.json({ error: 'Invalid token' }, { status: 401 });
-    }
-
-    // Récupérer l'utilisateur authentifié
-    const authenticatedUser = await prisma.user.findUnique({
-      where: { id: authResult.userId },
-      select: { id: true, role: true, siteId: true },
-    });
-
-    if (!authenticatedUser) {
-      return NextResponse.json({ error: 'User not found' }, { status: 403 });
-    }
-
-    // 🔐 Vérifier les permissions (admin ou responsable planning)
-    if (
-      authenticatedUser.role !== 'ADMIN_TOTAL' &&
-      authenticatedUser.role !== 'ADMIN_PARTIEL' &&
-      authenticatedUser.role !== 'MANAGER'
-    ) {
-      logger.warn('Tentative non autorisée de génération de planning', {
-        authenticatedUserId: authenticatedUser.id,
-        role: authenticatedUser.role,
-      });
-      return NextResponse.json(
-        { error: 'Forbidden - Seuls les administrateurs peuvent générer des plannings' },
-        { status: 403 }
-      );
-    }
-
->>>>>>> 9174cedf
     const params: GenerationParameters = await request.json();
 
     // 🔐 VALIDATION DES RÈGLES MÉTIER POUR LA GÉNÉRATION
@@ -163,13 +126,8 @@
       attributions: allAssignments,
       validationResult: generationResult,
     });
-<<<<<<< HEAD
-  } catch (error) {
-    console.error('[API /planning/generate] Error:', error);
-=======
   } catch (error: unknown) {
     logger.error('[API /planning/generate] Error:', { error: error });
->>>>>>> 9174cedf
     return NextResponse.json(
       {
         error: error instanceof Error ? error.message : 'Erreur lors de la génération du planning',

<<<<<<< HEAD
// Logger utility for Winston integration
=======
import { logger as appLogger } from '../lib/logger';
>>>>>>> 9174cedf

// Do not import winston statically here

let loggerInstance: any | null = null; // Use 'any' or create a minimal interface if needed for type safety

async function initializeLogger() {
  // Initialize only on the server
  if (typeof window === 'undefined') {
    if (!loggerInstance) {
      try {
        // Dynamically import winston only on the server
        const winston = (await import('winston')).default;
        const { transports, format } = winston;

        loggerInstance = winston.createLogger({
          level: process.env.LOG_LEVEL || 'info',
          format: format.combine(format.timestamp(), format.json()),
          transports: [
            new transports.Console({
              format: format.combine(format.colorize(), format.simple()),
            }),
          ],
        });

        // Add file transports only on the server
        loggerInstance.add(new transports.File({ filename: 'logs/error.log', level: 'error' }));
        loggerInstance.add(new transports.File({ filename: 'logs/combined.log' }));

<<<<<<< HEAD
        console.info('Winston logger initialized on server.');
      } catch (error) {
        console.error('Failed to initialize Winston logger:', error);
=======
        appLogger.info('Winston logger initialized on server.');
      } catch (error: unknown) {
        appLogger.error('Failed to initialize Winston logger:', error);
>>>>>>> 9174cedf
        // Fallback to console logging if Winston fails
        loggerInstance = console;
      }
    }
  } else {
    // On the client, use a simple console logger mock
    if (!loggerInstance) {
<<<<<<< HEAD
      console.info('Initializing console logger for client.');
=======
      appLogger.info('Initializing console logger for client.');
>>>>>>> 9174cedf
      loggerInstance = {
        info: console.info,
        warn: console.warn,
        error: console.error,
        debug: console.debug,
        // Add other levels if needed, mapping to console methods
      };
    }
  }
  return loggerInstance;
}

// Export an async function to get the logger
// Ensures logger is initialized before use
export async function getLogger() {
  if (!loggerInstance) {
    await initializeLogger();
  }
  // If initialization failed on server, loggerInstance might be console
  // If on client, it will be the console mock
  return loggerInstance || console; // Fallback to console just in case
}

// Optional: Export a synchronous proxy object if needed for compatibility,
// but this might still cause issues if accessed during build/SSR before init.
// It's generally better to update calling code to use await getLogger().

/*
// Example of a synchronous proxy (use with caution):
const loggerProxy = {
    info: async (...args: unknown[]) => (await getLogger()).info(...args),
    warn: async (...args: unknown[]) => (await getLogger()).warn(...args),
    error: async (...args: unknown[]) => (await getLogger()).error(...args),
    debug: async (...args: unknown[]) => (await getLogger()).debug(...args),
    // Add other needed methods
};
export { loggerProxy as logger };
*/

// If direct export is needed and you accept potential issues:
// export const logger = await getLogger(); // Top-level await might work in newer environments

// Safer approach: force consumers to call getLogger

// Removed the old export { logger }; as logger is no longer exported directly.
// Consumers must now use `await getLogger()` to get the logger instance.

// Export a synchronous logger for compatibility
export const logger = {
<<<<<<< HEAD
  info: (...args: any[]) => {
=======
  info: (...args: unknown[]): void => {
>>>>>>> 9174cedf
    getLogger()
      .then(l => l.info(...args))
      .catch(console.error);
  },
<<<<<<< HEAD
  warn: (...args: any[]) => {
=======
  warn: (...args: unknown[]): void => {
>>>>>>> 9174cedf
    getLogger()
      .then(l => l.warn(...args))
      .catch(console.error);
  },
<<<<<<< HEAD
  error: (...args: any[]) => {
=======
  error: (...args: unknown[]): void => {
>>>>>>> 9174cedf
    getLogger()
      .then(l => l.error(...args))
      .catch(console.error);
  },
<<<<<<< HEAD
  debug: (...args: any[]) => {
=======
  debug: (...args: unknown[]): void => {
>>>>>>> 9174cedf
    getLogger()
      .then(l => l.debug(...args))
      .catch(console.error);
  },
};<|MERGE_RESOLUTION|>--- conflicted
+++ resolved
@@ -1,8 +1,4 @@
-<<<<<<< HEAD
-// Logger utility for Winston integration
-=======
 import { logger as appLogger } from '../lib/logger';
->>>>>>> 9174cedf
 
 // Do not import winston statically here
 
@@ -31,15 +27,9 @@
         loggerInstance.add(new transports.File({ filename: 'logs/error.log', level: 'error' }));
         loggerInstance.add(new transports.File({ filename: 'logs/combined.log' }));
 
-<<<<<<< HEAD
-        console.info('Winston logger initialized on server.');
-      } catch (error) {
-        console.error('Failed to initialize Winston logger:', error);
-=======
         appLogger.info('Winston logger initialized on server.');
       } catch (error: unknown) {
         appLogger.error('Failed to initialize Winston logger:', error);
->>>>>>> 9174cedf
         // Fallback to console logging if Winston fails
         loggerInstance = console;
       }
@@ -47,11 +37,7 @@
   } else {
     // On the client, use a simple console logger mock
     if (!loggerInstance) {
-<<<<<<< HEAD
-      console.info('Initializing console logger for client.');
-=======
       appLogger.info('Initializing console logger for client.');
->>>>>>> 9174cedf
       loggerInstance = {
         info: console.info,
         warn: console.warn,
@@ -101,38 +87,22 @@
 
 // Export a synchronous logger for compatibility
 export const logger = {
-<<<<<<< HEAD
-  info: (...args: any[]) => {
-=======
   info: (...args: unknown[]): void => {
->>>>>>> 9174cedf
     getLogger()
       .then(l => l.info(...args))
       .catch(console.error);
   },
-<<<<<<< HEAD
-  warn: (...args: any[]) => {
-=======
   warn: (...args: unknown[]): void => {
->>>>>>> 9174cedf
     getLogger()
       .then(l => l.warn(...args))
       .catch(console.error);
   },
-<<<<<<< HEAD
-  error: (...args: any[]) => {
-=======
   error: (...args: unknown[]): void => {
->>>>>>> 9174cedf
     getLogger()
       .then(l => l.error(...args))
       .catch(console.error);
   },
-<<<<<<< HEAD
-  debug: (...args: any[]) => {
-=======
   debug: (...args: unknown[]): void => {
->>>>>>> 9174cedf
     getLogger()
       .then(l => l.debug(...args))
       .catch(console.error);

--- conflicted
+++ resolved
@@ -13,480 +13,93 @@
 
 // Types étendus
 export interface UserWithProfile extends User {
-  department?: {
-    id: string;
-    name: string;
-  } | null;
-  sites?: Array<{
-    id: string;
-    name: string;
-  }>;
+    department?: {
+        id: string;
+        name: string;
+    } | null;
+    sites?: Array<{
+        id: string;
+        name: string;
+    }>;
 }
 
 export interface CreateUserInput {
-  nom: string;
-  prenom: string;
-  login: string;
-  email: string;
-  password: string;
-  role: Role;
-  departmentId?: string;
-  siteIds?: string[];
+    nom: string;
+    prenom: string;
+    login: string;
+    email: string;
+    password: string;
+    role: Role;
+    departmentId?: string;
+    siteIds?: string[];
 }
 
 export interface UpdateUserInput {
-  nom?: string;
-  prenom?: string;
-  login?: string;
-  email?: string;
-  password?: string;
-  role?: Role;
-  departmentId?: string;
-  siteIds?: string[];
-  isActive?: boolean;
+    nom?: string;
+    prenom?: string;
+    login?: string;
+    email?: string;
+    password?: string;
+    role?: Role;
+    departmentId?: string;
+    siteIds?: string[];
+    isActive?: boolean;
 }
 
 export interface UserSearchFilters {
-  search?: string;
-  role?: Role;
-  department?: string;
-  site?: string;
-  isActive?: boolean;
-  page?: number;
-  limit?: number;
+    search?: string;
+    role?: Role;
+    department?: string;
+    site?: string;
+    isActive?: boolean;
+    page?: number;
+    limit?: number;
 }
 
 // Gestionnaire d'erreurs spécifique
 const buildUserServiceErrorDetails = (
-<<<<<<< HEAD
-  error: any,
-  context?: Record<string, any>
-=======
     error: unknown,
     context?: Record<string, unknown>
->>>>>>> 9174cedf
 ): Omit<ErrorDetails, 'timestamp' | 'retry'> => {
-  const isPrismaError = error.code?.startsWith('P');
-  let message = 'Erreur inconnue dans le service utilisateur.';
-  let code = 'USER_SERVICE_ERROR';
-  const severity: ErrorSeverity = 'error';
-
-  if (error instanceof Error) {
-    message = error.message;
-  }
-
-  if (isPrismaError) {
-    code = error.code;
-    // Messages Prisma plus explicites
-    switch (error.code) {
-      case 'P2002':
-        message = 'Un utilisateur avec ce login ou email existe déjà.';
-        break;
-      case 'P2025':
-        message = 'Utilisateur non trouvé.';
-        break;
-      default:
-        message = `Erreur de base de données: ${error.message}`;
-    }
-  }
-
-  return {
-    message,
-    code,
-    severity,
-    context: {
-      ...(isPrismaError && { prismaCode: error.code }),
-      ...context,
-    },
-  };
+    const isPrismaError = error.code?.startsWith('P');
+    let message = 'Erreur inconnue dans le service utilisateur.';
+    let code = 'USER_SERVICE_ERROR';
+    const severity: ErrorSeverity = 'error';
+
+    if (error instanceof Error) {
+        message = error.message;
+    }
+
+    if (isPrismaError) {
+        code = error.code;
+        // Messages Prisma plus explicites
+        switch (error.code) {
+            case 'P2002':
+                message = 'Un utilisateur avec ce login ou email existe déjà.';
+                break;
+            case 'P2025':
+                message = 'Utilisateur non trouvé.';
+                break;
+            default:
+                message = `Erreur de base de données: ${error.message}`;
+        }
+    }
+
+    return {
+        message,
+        code,
+        severity,
+        context: {
+            ...(isPrismaError && { prismaCode: error.code }),
+            ...context,
+        },
+    };
 };
 
 /**
  * Service Utilisateur Moderne avec Prisma
  */
 export class UserServicePrisma {
-<<<<<<< HEAD
-  /**
-   * Créer un nouvel utilisateur
-   *
-   * @description Crée un nouvel utilisateur avec hashage sécurisé du mot de passe,
-   * gestion des rôles et affectation aux sites. Vérifie l'unicité du login et de l'email.
-   *
-   * @param {CreateUserInput} userData - Données du nouvel utilisateur
-   * @param {string} userData.nom - Nom de famille
-   * @param {string} userData.prenom - Prénom
-   * @param {string} userData.login - Identifiant unique de connexion
-   * @param {string} userData.email - Adresse email (doit être unique)
-   * @param {string} userData.password - Mot de passe en clair (sera hashé)
-   * @param {Role} userData.role - Rôle de l'utilisateur (USER, ADMIN_PARTIEL, ADMIN_TOTAL, MAR, IADE)
-   * @param {string} [userData.departmentId] - ID du département (optionnel)
-   * @param {string[]} [userData.siteIds] - IDs des sites d'affectation (optionnel)
-   *
-   * @returns {Promise<UserWithProfile>} Utilisateur créé avec ses relations
-   *
-   * @throws {Error} Si le login ou l'email existe déjà (code P2002)
-   * @throws {Error} Si le département ou un site n'existe pas
-   *
-   * @example
-   * const newUser = await UserServicePrisma.createUser({
-   *   nom: 'Martin',
-   *   prenom: 'Jean',
-   *   login: 'jmartin',
-   *   email: 'jean.martin@hospital.fr',
-   *   password: 'SecurePass123!',
-   *   role: 'MAR',
-   *   siteIds: ['site1', 'site2']
-   * });
-   *
-   * @security Le mot de passe est automatiquement hashé avec bcrypt (salt rounds: 10)
-   */
-  static async createUser(userData: CreateUserInput): Promise<UserWithProfile> {
-    try {
-      // Hash du mot de passe
-      const salt = await bcrypt.genSalt(10);
-      const hashedPassword = await bcrypt.hash(userData.password, salt);
-
-      // Création avec relations
-      const user = await prisma.user.create({
-        data: {
-          nom: userData.nom,
-          prenom: userData.prenom,
-          login: userData.login,
-          email: userData.email,
-          password: hashedPassword,
-          role: userData.role,
-          departmentId: userData.departmentId,
-          // Connexion aux sites si fournis
-          ...(userData.siteIds &&
-            userData.siteIds.length > 0 && {
-              sites: {
-                connect: userData.siteIds.map(id => ({ id })),
-              },
-            }),
-        },
-        include: {
-          department: {
-            select: { id: true, name: true },
-          },
-          sites: {
-            select: { id: true, name: true },
-          },
-        },
-      });
-
-      return user;
-    } catch (error) {
-      const errorDetails = buildUserServiceErrorDetails(error, {
-        userData: { ...userData, password: '[HIDDEN]' },
-      });
-      logError(errorDetails as ErrorDetails);
-      throw error;
-    }
-  }
-
-  /**
-   * Trouver un utilisateur par ID
-   */
-  static async findUserById(userId: number): Promise<UserWithProfile | null> {
-    try {
-      return await prisma.user.findUnique({
-        where: { id: userId },
-        include: {
-          department: {
-            select: { id: true, name: true },
-          },
-          sites: {
-            select: { id: true, name: true },
-          },
-        },
-      });
-    } catch (error) {
-      const errorDetails = buildUserServiceErrorDetails(error, { userId });
-      logError(errorDetails as ErrorDetails);
-      throw error;
-    }
-  }
-
-  /**
-   * Trouver un utilisateur par login
-   */
-  static async findUserByLogin(login: string): Promise<User | null> {
-    try {
-      return await prisma.user.findUnique({
-        where: { login },
-      });
-    } catch (error) {
-      const errorDetails = buildUserServiceErrorDetails(error, { login });
-      logError(errorDetails as ErrorDetails);
-      throw error;
-    }
-  }
-
-  /**
-   * Trouver un utilisateur par email
-   */
-  static async findUserByEmail(email: string): Promise<User | null> {
-    try {
-      return await prisma.user.findUnique({
-        where: { email },
-      });
-    } catch (error) {
-      const errorDetails = buildUserServiceErrorDetails(error, { email });
-      logError(errorDetails as ErrorDetails);
-      throw error;
-    }
-  }
-
-  /**
-   * Mettre à jour un utilisateur
-   */
-  static async updateUser(userId: number, userData: UpdateUserInput): Promise<UserWithProfile> {
-    try {
-      // Hash du nouveau mot de passe si fourni
-      const updateData: any = { ...userData };
-      if (userData.password) {
-        const salt = await bcrypt.genSalt(10);
-        updateData.password = await bcrypt.hash(userData.password, salt);
-      }
-
-      // Gestion des sites
-      if (userData.siteIds !== undefined) {
-        updateData.sites = {
-          set: userData.siteIds.map(id => ({ id })),
-        };
-        delete updateData.siteIds;
-      }
-
-      const user = await prisma.user.update({
-        where: { id: userId },
-        data: updateData,
-        include: {
-          department: {
-            select: { id: true, name: true },
-          },
-          sites: {
-            select: { id: true, name: true },
-          },
-        },
-      });
-
-      return user;
-    } catch (error) {
-      const errorDetails = buildUserServiceErrorDetails(error, {
-        userId,
-        userData: { ...userData, password: userData.password ? '[HIDDEN]' : undefined },
-      });
-      logError(errorDetails as ErrorDetails);
-      throw error;
-    }
-  }
-
-  /**
-   * Supprimer un utilisateur (soft delete)
-   */
-  static async deleteUser(userId: number): Promise<boolean> {
-    try {
-      await prisma.user.update({
-        where: { id: userId },
-        data: { isActive: false },
-      });
-      return true;
-    } catch (error) {
-      const errorDetails = buildUserServiceErrorDetails(error, { userId });
-      logError(errorDetails as ErrorDetails);
-      throw error;
-    }
-  }
-
-  /**
-   * Supprimer définitivement un utilisateur
-   */
-  static async hardDeleteUser(userId: number): Promise<boolean> {
-    try {
-      await prisma.user.delete({
-        where: { id: userId },
-      });
-      return true;
-    } catch (error) {
-      const errorDetails = buildUserServiceErrorDetails(error, { userId });
-      logError(errorDetails as ErrorDetails);
-      throw error;
-    }
-  }
-
-  /**
-   * Rechercher des utilisateurs avec filtres
-   */
-  static async searchUsers(filters: UserSearchFilters = {}): Promise<{
-    users: UserWithProfile[];
-    total: number;
-    page: number;
-    limit: number;
-    totalPages: number;
-  }> {
-    try {
-      const { search, role, department, site, isActive = true, page = 1, limit = 20 } = filters;
-
-      // Construction des conditions de recherche
-      const where: any = {
-        isActive,
-      };
-
-      if (search) {
-        where.OR = [
-          { nom: { contains: search, mode: 'insensitive' } },
-          { prenom: { contains: search, mode: 'insensitive' } },
-          { login: { contains: search, mode: 'insensitive' } },
-          { email: { contains: search, mode: 'insensitive' } },
-        ];
-      }
-
-      if (role) {
-        where.role = role;
-      }
-
-      if (department) {
-        where.departmentId = department;
-      }
-
-      if (site) {
-        where.sites = {
-          some: { id: site },
-        };
-      }
-
-      // Calcul pagination
-      const skip = (page - 1) * limit;
-
-      // Exécution des requêtes en parallèle
-      const [users, total] = await Promise.all([
-        prisma.user.findMany({
-          where,
-          include: {
-            department: {
-              select: { id: true, name: true },
-            },
-            sites: {
-              select: { id: true, name: true },
-            },
-          },
-          orderBy: [{ nom: 'asc' }, { prenom: 'asc' }],
-          skip,
-          take: limit,
-        }),
-        prisma.user.count({ where }),
-      ]);
-
-      return {
-        users,
-        total,
-        page,
-        limit,
-        totalPages: Math.ceil(total / limit),
-      };
-    } catch (error) {
-      const errorDetails = buildUserServiceErrorDetails(error, { filters });
-      logError(errorDetails as ErrorDetails);
-      throw error;
-    }
-  }
-
-  /**
-   * Lister tous les utilisateurs actifs
-   */
-  static async getAllActiveUsers(): Promise<UserWithProfile[]> {
-    try {
-      return await prisma.user.findMany({
-        where: { isActive: true },
-        include: {
-          department: {
-            select: { id: true, name: true },
-          },
-          sites: {
-            select: { id: true, name: true },
-          },
-        },
-        orderBy: [{ nom: 'asc' }, { prenom: 'asc' }],
-      });
-    } catch (error) {
-      const errorDetails = buildUserServiceErrorDetails(error);
-      logError(errorDetails as ErrorDetails);
-      throw error;
-    }
-  }
-
-  /**
-   * Vérifier le mot de passe d'un utilisateur
-   */
-  static async verifyPassword(user: User, candidatePassword: string): Promise<boolean> {
-    try {
-      return await bcrypt.compare(candidatePassword, user.password);
-    } catch (error) {
-      const errorDetails = buildUserServiceErrorDetails(error, { userId: user.id });
-      logError(errorDetails as ErrorDetails);
-      throw error;
-    }
-  }
-
-  /**
-   * Changer le mot de passe d'un utilisateur
-   */
-  static async changePassword(userId: number, newPassword: string): Promise<boolean> {
-    try {
-      const salt = await bcrypt.genSalt(10);
-      const hashedPassword = await bcrypt.hash(newPassword, salt);
-
-      await prisma.user.update({
-        where: { id: userId },
-        data: { password: hashedPassword },
-      });
-
-      return true;
-    } catch (error) {
-      const errorDetails = buildUserServiceErrorDetails(error, { userId });
-      logError(errorDetails as ErrorDetails);
-      throw error;
-    }
-  }
-
-  /**
-   * Obtenir les statistiques des utilisateurs
-   */
-  static async getUserStats(): Promise<{
-    total: number;
-    active: number;
-    inactive: number;
-    byRole: Record<Role, number>;
-  }> {
-    try {
-      const [total, active, byRole] = await Promise.all([
-        prisma.user.count(),
-        prisma.user.count({ where: { isActive: true } }),
-        prisma.user.groupBy({
-          by: ['role'],
-          _count: true,
-        }),
-      ]);
-
-      const roleStats = byRole.reduce(
-        (acc, { role, _count }) => {
-          acc[role] = _count;
-          return acc;
-        },
-        {} as Record<Role, number>
-      );
-
-      return {
-        total,
-        active,
-        inactive: total - active,
-        byRole: roleStats,
-      };
-    } catch (error) {
-      const errorDetails = buildUserServiceErrorDetails(error);
-      logError(errorDetails as ErrorDetails);
-      throw error;
-=======
 
     /**
      * Créer un nouvel utilisateur
@@ -843,15 +456,13 @@
             logError(errorDetails as ErrorDetails);
             throw error;
         }
->>>>>>> 9174cedf
-    }
-  }
+    }
 }
 
 // Middleware de nettoyage Prisma
 export const cleanupPrisma = async (): Promise<void> => {
-  await prisma.$disconnect();
+    await prisma.$disconnect();
 };
 
 // Export par défaut pour compatibilité
-export default UserServicePrisma;+export default UserServicePrisma; 